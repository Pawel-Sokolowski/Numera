--- conflicted
+++ resolved
@@ -188,12 +188,7 @@
     );
 
     // Reset form after successful generation
-<<<<<<< HEAD
     window.setTimeout(() => {
-=======
-    // eslint-disable-next-line no-undef
-    setTimeout(() => {
->>>>>>> e5c0f614
       setSelectedClientId(preSelectedClientId || '');
       setSelectedEmployeeId('');
       setFormType('UPL-1');
